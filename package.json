--- conflicted
+++ resolved
@@ -16,11 +16,7 @@
     "@prisma/client": "^6.4.1",
     "@types/express": "^4.17.21",
     "@types/multer": "^1.4.12",
-<<<<<<< HEAD
-    "alova": "^3.2.8",
-=======
     "ali-oss": "^6.20.0",
->>>>>>> 4b8e8b4f
     "bcryptjs": "^2.4.3",
     "class-transformer": "^0.5.1",
     "class-validator": "^0.14.1",
@@ -53,11 +49,7 @@
     "zhipuai-sdk-nodejs-v4": "^0.1.12"
   },
   "devDependencies": {
-<<<<<<< HEAD
-    "@alova/wormhole": "^1.0.6",
-=======
     "@types/ali-oss": "^6.16.11",
->>>>>>> 4b8e8b4f
     "@types/cors": "^2.8.17",
     "@types/jsonwebtoken": "^9.0.6",
     "@types/lodash": "^4.17.15",
