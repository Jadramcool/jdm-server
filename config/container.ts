import { PrismaClient } from "@prisma/client"; // 数据库orm框架
import { Container } from "inversify";
import "reflect-metadata"; // 反射元数据功能
import { PrismaDB } from "../src/db";
import { JWT } from "../src/jwt";
<<<<<<< HEAD
import { BlogContainer } from "../src/modules/blog/index";
=======
import { createOptimizedPrismaClient, type OptimizedPrismaClient } from "../src/config/database";
>>>>>>> 4b8e8b4f
import { noticeContainer } from "../src/modules/notice/index";
import { systemContainer } from "../src/modules/sys/index";
import { Upload } from "../src/modules/upload/controller";
import { UploadService } from "../src/modules/upload/services";
import { User } from "../src/modules/user/controller";
import { UserService } from "../src/modules/user/services";
import { UtilService } from "../src/utils/utils";

const createContainer = () => {
  // 创建了一个InversifyExpressServer实例
  const container = new Container();
  /**
   * 加载system模块
   */
  container.load(systemContainer);
  /**
   * 公告模块
   */
  container.load(noticeContainer);

  /**
   * user模块
   */
  container.bind(User).to(User);
  container.bind(UserService).to(UserService);
  /**
   * upload模块
   */
  container.bind(Upload).to(Upload);
  container.bind(UploadService).to(UploadService);
  /**
   * blog模块
   */
  container.load(BlogContainer);

  container.bind(UtilService).to(UtilService);

  /**
   * 封装PrismaClient，使用单例模式避免连接池耗尽
   * 优化配置：
   * 1. 使用单例模式，避免多个实例导致连接池耗尽
   * 2. 配置合适的日志级别和连接参数
   * 3. 优化omit配置，提高安全性
   * 4. 支持环境变量配置
   */
  container.bind<OptimizedPrismaClient>("PrismaClient").toConstantValue(
    createOptimizedPrismaClient({
      enableQueryLog: process.env.NODE_ENV === 'development',
      connectionLimit: parseInt(process.env.DB_CONNECTION_LIMIT || '10'),
      connectionTimeout: parseInt(process.env.DB_CONNECTION_TIMEOUT || '20000'),
      queryTimeout: parseInt(process.env.DB_QUERY_TIMEOUT || '60000'),
    })
  );

  container.bind(PrismaDB).to(PrismaDB).inSingletonScope();

  /**
   * JWT
   */
  container.bind(JWT).to(JWT);
  return container;
};

export default createContainer;<|MERGE_RESOLUTION|>--- conflicted
+++ resolved
@@ -3,11 +3,8 @@
 import "reflect-metadata"; // 反射元数据功能
 import { PrismaDB } from "../src/db";
 import { JWT } from "../src/jwt";
-<<<<<<< HEAD
+import { createOptimizedPrismaClient, type OptimizedPrismaClient } from "../src/config/database";
 import { BlogContainer } from "../src/modules/blog/index";
-=======
-import { createOptimizedPrismaClient, type OptimizedPrismaClient } from "../src/config/database";
->>>>>>> 4b8e8b4f
 import { noticeContainer } from "../src/modules/notice/index";
 import { systemContainer } from "../src/modules/sys/index";
 import { Upload } from "../src/modules/upload/controller";
@@ -57,7 +54,7 @@
     createOptimizedPrismaClient({
       enableQueryLog: process.env.NODE_ENV === 'development',
       connectionLimit: parseInt(process.env.DB_CONNECTION_LIMIT || '10'),
-      connectionTimeout: parseInt(process.env.DB_CONNECTION_TIMEOUT || '20000'),
+      connectionTimeout: parseInt(process.env.DB_CONNECTION_TIMEOUT   || '20000'),
       queryTimeout: parseInt(process.env.DB_QUERY_TIMEOUT || '60000'),
     })
   );
