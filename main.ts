/*
 * @Author: jdm
 * @Date: 2024-04-23 15:44:47
 * @LastEditors: jdm
 * @LastEditTime: 2024-10-26 16:19:01
 * @FilePath: \APP\main.ts
 * @Description:
 *
 */
import "reflect-metadata";

// 引入模块别名
import cors from "cors";
import express from "express";
import { getRouteInfo, InversifyExpressServer } from "inversify-express-utils";
import "module-alias/register";
import createContainer from "./config/container";
import { checkDatabaseHealth } from "./src/config/database";
import { PrismaDB } from "./src/db";
import { JWT } from "./src/jwt";
// import { logger } from "./src/middleware/logger";
<<<<<<< HEAD
import * as prettyjson from "prettyjson";
=======
>>>>>>> 3c8b97c4
import swaggerJsDoc from "swagger-jsdoc";
import swaggerUi from "swagger-ui-express";
import { responseHandler } from "./src/middleware/sendResult";

const container = createContainer();

// 将它与一个依赖注入容器（Container）关联起来
const server = new InversifyExpressServer(container, null, {
  rootPath: "/api",
});

// Swagger 配置
const swaggerOptions: any = {
  definition: {
    openapi: "3.0.0",
    info: {
      title: "API Documentation",
      version: "1.0.0",
      description: "API documentation for the Express application",
    },
    servers: [
      {
        url: "http://localhost:3000/api", // API 根路径
        description: "Local server",
      },
    ],
  },
  apis: ["./src/modules/**/controller.ts"], // 指定控制器文件路径
};

const swaggerSpec = swaggerJsDoc(swaggerOptions);

// 配置中间件
server.setConfig((app) => {
  app.use(cors());
  app.use(express.json());
  app.use(express.urlencoded());
  app.use(container.get(JWT).init());
  app.use(responseHandler);
  // app.use(logger);
  app.use("/uploads", express.static("uploads")); // 静态文件

  // Swagger UI 路由
  app.use("/api-docs", swaggerUi.serve, swaggerUi.setup(swaggerSpec));
});

// 构建一个Express应用程序
const app = server.build();

// 添加健康检查端点
app.get("/health", (req, res) => {
  res.status(200).json({
    status: "OK",
    timestamp: new Date().toISOString(),
    uptime: process.uptime(),
    environment: process.env.NODE_ENV || "development",
    version: "1.0.0",
    pid: process.pid,
  });
});

// 全局错误处理
process.on("uncaughtException", (error) => {
  console.error("\n❌ 未捕获的异常:", error);
  process.exit(1);
});

process.on("unhandledRejection", (reason, promise) => {
  console.error("\n❌ 未处理的Promise拒绝:", reason);
  process.exit(1);
});

// 优雅关闭
<<<<<<< HEAD
process.on("SIGTERM", () => {
  console.log("\n🛑 收到SIGTERM信号，正在优雅关闭服务器...");
  process.exit(0);
});

process.on("SIGINT", () => {
  console.log("\n\n🛑 收到中断信号，正在关闭服务器...");
  process.exit(0);
});

=======
process.on("SIGTERM", async () => {
  console.log("\n🛑 收到SIGTERM信号，正在优雅关闭服务器...");
  await gracefulShutdown();
});

process.on("SIGINT", async () => {
  console.log("\n\n🛑 收到中断信号，正在关闭服务器...");
  await gracefulShutdown();
});

// 优雅关闭函数
async function gracefulShutdown() {
  try {
    console.log("🔌 正在关闭数据库连接...");
    const prismaDB = container.get(PrismaDB);
    await prismaDB.disconnect();
    console.log("✅ 数据库连接已关闭");
  } catch (error) {
    console.error("❌ 关闭数据库连接时出错:", error);
  } finally {
    console.log("👋 服务器已关闭");
    process.exit(0);
  }
}

// 数据库健康检查
async function performDatabaseHealthCheck() {
  try {
    const prismaDB = container.get(PrismaDB);
    const health = await checkDatabaseHealth(prismaDB.prisma);

    if (health.isConnected) {
      console.log(`✅ 数据库连接正常 (延迟: ${health.latency}ms)`);
    } else {
      console.error(`❌ 数据库连接失败: ${health.error}`);
      process.exit(1);
    }
  } catch (error) {
    console.error("❌ 数据库健康检查失败:", error);
    process.exit(1);
  }
}

>>>>>>> 3c8b97c4
const routeInfo = getRouteInfo(container);

// 优化的路由信息打印函数
function printOptimizedRouteInfo(routes: any[]) {
  const totalEndpoints = routes.reduce(
    (total, module) => total + (module.endpoints?.length || 0),
    0
  );

  console.log("\n" + "=".repeat(60));
  console.log("📋 API 接口统计报告");
  console.log("=".repeat(60));
  console.log(`📊 模块总数: ${routes.length} 个`);
  console.log(`🔗 接口总数: ${totalEndpoints} 个`);
  console.log("=".repeat(60));

  routes.forEach((module, index) => {
    const controllerName = module.controller;
    const endpoints = module.endpoints || [];
    const endpointCount = endpoints.length;

    console.log(`\n📁 ${index + 1}. ${controllerName} 模块`);
    console.log(`   └─ 接口数量: ${endpointCount} 个`);

    if (endpointCount > 0) {
      console.log("   └─ 接口列表:");
      endpoints.forEach((endpoint: any, endpointIndex: number) => {
        const route = endpoint.route;
        const method = route.split(" ")[0];
        const path = route.split(" ")[1] || route;
        const methodEmoji = getMethodEmoji(method);
        console.log(`      ${methodEmoji} ${endpointIndex + 1}. ${route}`);
      });
    }
  });

  console.log("\n" + "=".repeat(60));
  console.log("✅ 路由信息加载完成");
  console.log("=".repeat(60));
}

// 根据HTTP方法返回对应的emoji
function getMethodEmoji(method: string): string {
  const methodMap: { [key: string]: string } = {
    GET: "📖",
    POST: "📝",
    PUT: "✏️",
    DELETE: "🗑️",
    PATCH: "🔧",
  };
  return methodMap[method] || "🔗";
}

printOptimizedRouteInfo(routeInfo);

const PORT = process.env.PORT || 3000;
const HOST = process.env.HOST || "localhost";
const NODE_ENV = process.env.NODE_ENV || "development";
<<<<<<< HEAD

app.listen(PORT, () => {
  console.log("\n" + "=".repeat(60));
  console.log("🚀 JDM Server 启动成功!");
  console.log("=".repeat(60));
  console.log(`📍 服务地址: http://${HOST}:${PORT}`);
  console.log(`📚 API文档: http://${HOST}:${PORT}/api-docs`);
  console.log(`🏥 健康检查: http://${HOST}:${PORT}/health`);
  console.log(`🌍 运行环境: ${NODE_ENV}`);
  console.log(`⏰ 启动时间: ${new Date().toLocaleString("zh-CN")}`);
  console.log(`💾 进程ID: ${process.pid}`);
  console.log(`📦 Node版本: ${process.version}`);
  console.log("=".repeat(60));
  console.log("✨ 服务器已就绪，等待请求处理...");
  console.log("=".repeat(60) + "\n");
});
=======

// 启动服务器
async function startServer() {
  try {
    // 执行数据库健康检查
    await performDatabaseHealthCheck();

    // 启动HTTP服务器
    app.listen(PORT, () => {
      console.log("\n" + "=".repeat(60));
      console.log("🚀 JDM Server 启动成功!");
      console.log("=".repeat(60));
      console.log(`📍 服务地址: http://${HOST}:${PORT}`);
      console.log(`📚 API文档: http://${HOST}:${PORT}/api-docs`);
      console.log(`🏥 健康检查: http://${HOST}:${PORT}/health`);
      console.log(`🌍 运行环境: ${NODE_ENV}`);
      console.log(`⏰ 启动时间: ${new Date().toLocaleString("zh-CN")}`);
      console.log(`💾 进程ID: ${process.pid}`);
      console.log(`📦 Node版本: ${process.version}`);
      console.log("=".repeat(60));
      console.log("✨ 服务器已就绪，等待请求处理...");
      console.log("=".repeat(60) + "\n");
    });
  } catch (error) {
    console.error("❌ 服务器启动失败:", error);
    process.exit(1);
  }
}

// 启动应用
startServer();
>>>>>>> 3c8b97c4
<|MERGE_RESOLUTION|>--- conflicted
+++ resolved
@@ -19,10 +19,6 @@
 import { PrismaDB } from "./src/db";
 import { JWT } from "./src/jwt";
 // import { logger } from "./src/middleware/logger";
-<<<<<<< HEAD
-import * as prettyjson from "prettyjson";
-=======
->>>>>>> 3c8b97c4
 import swaggerJsDoc from "swagger-jsdoc";
 import swaggerUi from "swagger-ui-express";
 import { responseHandler } from "./src/middleware/sendResult";
@@ -96,18 +92,6 @@
 });
 
 // 优雅关闭
-<<<<<<< HEAD
-process.on("SIGTERM", () => {
-  console.log("\n🛑 收到SIGTERM信号，正在优雅关闭服务器...");
-  process.exit(0);
-});
-
-process.on("SIGINT", () => {
-  console.log("\n\n🛑 收到中断信号，正在关闭服务器...");
-  process.exit(0);
-});
-
-=======
 process.on("SIGTERM", async () => {
   console.log("\n🛑 收到SIGTERM信号，正在优雅关闭服务器...");
   await gracefulShutdown();
@@ -151,7 +135,6 @@
   }
 }
 
->>>>>>> 3c8b97c4
 const routeInfo = getRouteInfo(container);
 
 // 优化的路由信息打印函数
@@ -210,24 +193,6 @@
 const PORT = process.env.PORT || 3000;
 const HOST = process.env.HOST || "localhost";
 const NODE_ENV = process.env.NODE_ENV || "development";
-<<<<<<< HEAD
-
-app.listen(PORT, () => {
-  console.log("\n" + "=".repeat(60));
-  console.log("🚀 JDM Server 启动成功!");
-  console.log("=".repeat(60));
-  console.log(`📍 服务地址: http://${HOST}:${PORT}`);
-  console.log(`📚 API文档: http://${HOST}:${PORT}/api-docs`);
-  console.log(`🏥 健康检查: http://${HOST}:${PORT}/health`);
-  console.log(`🌍 运行环境: ${NODE_ENV}`);
-  console.log(`⏰ 启动时间: ${new Date().toLocaleString("zh-CN")}`);
-  console.log(`💾 进程ID: ${process.pid}`);
-  console.log(`📦 Node版本: ${process.version}`);
-  console.log("=".repeat(60));
-  console.log("✨ 服务器已就绪，等待请求处理...");
-  console.log("=".repeat(60) + "\n");
-});
-=======
 
 // 启动服务器
 async function startServer() {
@@ -258,5 +223,4 @@
 }
 
 // 启动应用
-startServer();
->>>>>>> 3c8b97c4
+startServer();