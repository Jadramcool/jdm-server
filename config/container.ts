import { PrismaClient } from "@prisma/client"; // 数据库orm框架
import { Container } from "inversify";
import "reflect-metadata"; // 反射元数据功能
import { PrismaDB } from "../src/db";
import { JWT } from "../src/jwt";
import { createOptimizedPrismaClient, type OptimizedPrismaClient } from "../src/config/database";
import { noticeContainer } from "../src/modules/notice/index";
import { systemContainer } from "../src/modules/sys/index";
import { externalContainer } from "../src/modules/external/index";
import { Upload } from "../src/modules/upload/controller";
import { UploadService } from "../src/modules/upload/services";
import { User } from "../src/modules/user/controller";
import { UserService } from "../src/modules/user/services";
import { XiaoChengService } from "../src/modules/xiaocheng/services";
import { HttpService } from "../src/utils/http";
import { UtilService } from "../src/utils/utils";
<<<<<<< HEAD
import { XiaoCheng } from "./../src/modules/xiaocheng/controller";
=======
import { RouteInfoManager } from "../src/utils/routeInfoManager";
>>>>>>> f8e1441e

const createContainer = () => {
  // 创建了一个InversifyExpressServer实例
  const container = new Container();
  /**
   * 加载system模块
   */
  container.load(systemContainer);
  /**
   * 公告模块
   */
  container.load(noticeContainer);
  /**
   * 外部数据库模块
   */
  container.load(externalContainer);

  /**
   * user模块
   */
  container.bind(User).to(User);
  container.bind(UserService).to(UserService);

  /**
   * 小诚模块
   */
  container.bind(XiaoCheng).to(XiaoCheng);
  container.bind(XiaoChengService).to(XiaoChengService);
  /**
   * upload模块
   */
  container.bind(Upload).to(Upload);
  container.bind(UploadService).to(UploadService);

  container.bind(UtilService).to(UtilService);
  container.bind(HttpService).to(HttpService);

  /**
   * 路由信息管理器
   */
  container.bind(RouteInfoManager).to(RouteInfoManager).inSingletonScope();

  /**
   * 封装PrismaClient，使用单例模式避免连接池耗尽
   * 优化配置：
   * 1. 使用单例模式，避免多个实例导致连接池耗尽
   * 2. 配置合适的日志级别和连接参数
   * 3. 优化omit配置，提高安全性
   * 4. 支持环境变量配置
   */
  container.bind<OptimizedPrismaClient>("PrismaClient").toConstantValue(
    createOptimizedPrismaClient({
      enableQueryLog: process.env.NODE_ENV === 'development',
      connectionLimit: parseInt(process.env.DB_CONNECTION_LIMIT || '10'),
      connectionTimeout: parseInt(process.env.DB_CONNECTION_TIMEOUT || '20000'),
      queryTimeout: parseInt(process.env.DB_QUERY_TIMEOUT || '60000'),
    })
  );

  container.bind(PrismaDB).to(PrismaDB).inSingletonScope();

  /**
   * JWT
   */
  container.bind(JWT).to(JWT);
  return container;
};

export default createContainer;<|MERGE_RESOLUTION|>--- conflicted
+++ resolved
@@ -1,24 +1,23 @@
-import { PrismaClient } from "@prisma/client"; // 数据库orm框架
 import { Container } from "inversify";
 import "reflect-metadata"; // 反射元数据功能
+import {
+  createOptimizedPrismaClient,
+  type OptimizedPrismaClient,
+} from "../src/config/database";
 import { PrismaDB } from "../src/db";
 import { JWT } from "../src/jwt";
-import { createOptimizedPrismaClient, type OptimizedPrismaClient } from "../src/config/database";
+import { externalContainer } from "../src/modules/external/index";
 import { noticeContainer } from "../src/modules/notice/index";
 import { systemContainer } from "../src/modules/sys/index";
-import { externalContainer } from "../src/modules/external/index";
 import { Upload } from "../src/modules/upload/controller";
 import { UploadService } from "../src/modules/upload/services";
 import { User } from "../src/modules/user/controller";
 import { UserService } from "../src/modules/user/services";
 import { XiaoChengService } from "../src/modules/xiaocheng/services";
 import { HttpService } from "../src/utils/http";
+import { RouteInfoManager } from "../src/utils/routeInfoManager";
 import { UtilService } from "../src/utils/utils";
-<<<<<<< HEAD
 import { XiaoCheng } from "./../src/modules/xiaocheng/controller";
-=======
-import { RouteInfoManager } from "../src/utils/routeInfoManager";
->>>>>>> f8e1441e
 
 const createContainer = () => {
   // 创建了一个InversifyExpressServer实例
@@ -71,10 +70,10 @@
    */
   container.bind<OptimizedPrismaClient>("PrismaClient").toConstantValue(
     createOptimizedPrismaClient({
-      enableQueryLog: process.env.NODE_ENV === 'development',
-      connectionLimit: parseInt(process.env.DB_CONNECTION_LIMIT || '10'),
-      connectionTimeout: parseInt(process.env.DB_CONNECTION_TIMEOUT || '20000'),
-      queryTimeout: parseInt(process.env.DB_QUERY_TIMEOUT || '60000'),
+      enableQueryLog: process.env.NODE_ENV === "development",
+      connectionLimit: parseInt(process.env.DB_CONNECTION_LIMIT || "10"),
+      connectionTimeout: parseInt(process.env.DB_CONNECTION_TIMEOUT || "20000"),
+      queryTimeout: parseInt(process.env.DB_QUERY_TIMEOUT || "60000"),
     })
   );
 
