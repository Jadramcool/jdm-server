/*
 * @Author: jdm
 * @Date: 2024-09-04 11:21:12
 * @LastEditors: jdm
 * @LastEditTime: 2024-09-04 16:40:03
 * @FilePath: \APP\prisma\seed.ts
 * @Description:
 *
 */
import { PrismaClient } from "@prisma/client";
<<<<<<< HEAD
import { Menu, Role, SysConfig, User } from "./initData";
import { initBlogData, createSampleBlogPost } from "./initData/blog";
=======
import {
  Department,
  Menu,
  OperationLog,
  Role,
  SysConfig,
  User,
} from "./initData";
>>>>>>> f8e1441e

const prisma = new PrismaClient();

/**
 * 初始化系统配置数据
 */
const initConfigData = async () => {
  // 检查表中是否有数据
  const configCount = await prisma.sysConfig.count();

  if (configCount === 0) {
    // 如果没有数据，插入初始数据
    await prisma.sysConfig.createMany({
      data: SysConfig.sysConfigs,
      skipDuplicates: true,
    });
    console.log("系统配置数据初始化完成");
  } else {
    console.log("系统配置数据已存在，跳过初始化");
  }
};

/**
 * 初始化菜单数据
 */
const initMenus = async () => {
  // 检查表中是否有数据
  const menuCount = await prisma.menu.count();

  if (menuCount === 0) {
    // 如果没有数据，插入初始数据
    await prisma.menu.createMany({
      data: Menu.menus,
      skipDuplicates: true,
    });
    console.log("菜单数据初始化完成");
  } else {
    console.log("菜单数据已存在，跳过初始化");
  }
};

/**
 * 初始化用户数据
 */
const initUsers = async () => {
  // 检查表中是否有数据
  const userCount = await prisma.user.count();

  if (userCount === 0) {
    // 如果没有数据，插入初始数据
    await prisma.user.createMany({
      data: User.users,
      skipDuplicates: true,
    });
    console.log("用户数据初始化完成");
  } else {
    console.log("用户数据已存在，跳过初始化");
  }
};

/**
 * 初始化角色数据
 */
const initRoles = async () => {
  // 检查表中是否有数据
  const roleCount = await prisma.role.count();

  if (roleCount === 0) {
    // 如果没有数据，插入初始数据
    await prisma.role.createMany({
      data: Role.roles,
      skipDuplicates: true,
    });
    console.log("角色数据初始化完成");
  } else {
    console.log("角色数据已存在，跳过初始化");
  }
};

/**
 * 为管理员分配全部权限
 */
const initAdminPermissions = async () => {
  // 检查管理员是否已经有角色分配
  const adminUserRole = await prisma.userRole.findFirst({
    where: {
      userId: 1, // 管理员用户ID
      roleId: 1, // 管理员角色ID
    },
  });

  if (!adminUserRole) {
    // 为管理员分配管理员角色
    await prisma.userRole.create({
      data: {
        userId: 1,
        roleId: 1,
      },
    });
    console.log("管理员角色分配完成");
  } else {
    console.log("管理员角色已存在，跳过分配");
  }

  // 检查管理员角色是否已经有菜单权限
  const adminRoleMenuCount = await prisma.roleMenu.count({
    where: {
      roleId: 1, // 管理员角色ID
    },
  });

  if (adminRoleMenuCount === 0) {
    // 获取所有菜单ID
    const allMenus = await prisma.menu.findMany({
      select: { id: true },
    });

    // 为管理员角色分配所有菜单权限
    const roleMenuData = allMenus.map((menu) => ({
      roleId: 1,
      menuId: menu.id,
    }));

    await prisma.roleMenu.createMany({
      data: roleMenuData,
      skipDuplicates: true,
    });
    console.log(`管理员权限分配完成，共分配 ${allMenus.length} 个菜单权限`);
  } else {
    console.log("管理员权限已存在，跳过分配");
  }
};

/**
 * 初始化部门数据
 */
const initDepartments = async () => {
  // 检查是否已经有部门数据
  const departmentCount = await prisma.department.count();

  if (departmentCount === 0) {
    // 如果没有数据，插入初始部门数据
    await prisma.department.createMany({
      data: Department.departments,
      skipDuplicates: true,
    });
    console.log("部门数据初始化完成");
  } else {
    console.log("部门数据已存在，跳过初始化");
  }
};

/**
 * 初始化操作日志数据
 */
const initOperationLogs = async () => {
  // 检查表中是否有数据
  const operationLogCount = await prisma.operationLog.count();

  if (operationLogCount === 0) {
    // 如果没有数据，插入初始数据
    await prisma.operationLog.createMany({
      data: OperationLog.operationLogInitData,
      skipDuplicates: true,
    });
    console.log("操作日志数据初始化完成");
  } else {
    console.log("操作日志数据已存在，跳过初始化");
  }
};

const main = async () => {
  console.log("开始初始化数据库数据...");
  await initConfigData();
  await initRoles();
  await initUsers();
  await initMenus();
<<<<<<< HEAD
  await initAdmin();
  await initRole();
  await initUser();
  
  // 初始化博客系统数据
  console.log('\n=== 开始初始化博客系统 ===');
  await initBlogData();
  await createSampleBlogPost();
  console.log('=== 博客系统初始化完成 ===\n');
=======
  await initDepartments();
  await initAdminPermissions();
  await initOperationLogs();
  console.log("数据库数据初始化完成！");
>>>>>>> f8e1441e
};

main()
  .catch((e) => {
    console.error(e);
    process.exit(1);
  })
  .finally(async () => {
    await prisma.$disconnect();
  });<|MERGE_RESOLUTION|>--- conflicted
+++ resolved
@@ -8,10 +8,6 @@
  *
  */
 import { PrismaClient } from "@prisma/client";
-<<<<<<< HEAD
-import { Menu, Role, SysConfig, User } from "./initData";
-import { initBlogData, createSampleBlogPost } from "./initData/blog";
-=======
 import {
   Department,
   Menu,
@@ -20,7 +16,7 @@
   SysConfig,
   User,
 } from "./initData";
->>>>>>> f8e1441e
+import { initBlogData, createSampleBlogPost } from "./initData/blog";
 
 const prisma = new PrismaClient();
 
@@ -198,22 +194,16 @@
   await initRoles();
   await initUsers();
   await initMenus();
-<<<<<<< HEAD
-  await initAdmin();
-  await initRole();
-  await initUser();
+  await initDepartments();
+  await initAdminPermissions();
+  await initOperationLogs();
   
   // 初始化博客系统数据
   console.log('\n=== 开始初始化博客系统 ===');
   await initBlogData();
   await createSampleBlogPost();
   console.log('=== 博客系统初始化完成 ===\n');
-=======
-  await initDepartments();
-  await initAdminPermissions();
-  await initOperationLogs();
   console.log("数据库数据初始化完成！");
->>>>>>> f8e1441e
 };
 
 main()
