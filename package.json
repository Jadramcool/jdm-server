--- conflicted
+++ resolved
@@ -18,11 +18,8 @@
     "@types/express": "^4.17.21",
     "@types/multer": "^1.4.12",
     "ali-oss": "^6.20.0",
-<<<<<<< HEAD
     "alova": "^3.3.4",
-=======
     "bcrypt": "^6.0.0",
->>>>>>> 3c8b97c4
     "bcryptjs": "^2.4.3",
     "class-transformer": "^0.5.1",
     "class-validator": "^0.14.1",
